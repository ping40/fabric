--- conflicted
+++ resolved
@@ -334,17 +334,11 @@
 	// Listen for incoming communication
 	go s.listen()
 	// Deliver in order messages into the incoming channel
-<<<<<<< HEAD
 	go s.deliverPayloads()
 	if s.config.EnableStateTransfer {
 		// Execute anti entropy to fill missing gaps
 		go s.antiEntropy()
 	}
-=======
-	go s.deliverPayloads()  //处理从orderer获取的块
-	// Execute anti entropy to fill missing gaps
-	go s.antiEntropy() //处理缺失块
->>>>>>> 4e8c1fb2
 	// Taking care of state request messages
 	go s.processStateRequests() //处理状态请求消息
 
@@ -724,11 +718,7 @@
 	defer atomic.StoreInt32(&s.stateTransferActive, 0)
 
 	for prev := start; prev <= end; {
-<<<<<<< HEAD
-		next := min(end, prev+s.config.AntiEntropyBatchSize)
-=======
-		next := min(end, prev+defAntiEntropyBatchSize) //一批最大10个
->>>>>>> 4e8c1fb2
+		next := min(end, prev+s.config.AntiEntropyBatchSize) //一批最大10个
 
 		gossipMsg := s.stateRequestMessage(prev, next)
 
