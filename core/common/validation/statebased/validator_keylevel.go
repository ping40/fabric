--- conflicted
+++ resolved
@@ -26,83 +26,8 @@
 	Evaluator(ccEP []byte) RWSetPolicyEvaluator
 }
 
-<<<<<<< HEAD
-func (p *policyChecker) checkCCEPIfCondition(cc string, blockNum, txNum uint64, condition bool) commonerrors.TxValidationError {
-	if condition {
-		return nil
-	}
-
-	// validate against cc ep
-	err := p.policySupport.Evaluate(p.ccEP, p.signatureSet)
-	if err != nil {
-		return policyErr(errors.Wrapf(err, "validation of endorsement policy for chaincode %s in tx %d:%d failed", cc, blockNum, txNum))
-	}
-
-	p.ccEPChecked = true
-	p.someEPChecked = true
-	return nil
-}
-
-func (p *policyChecker) checkCCEPIfNotChecked(cc string, blockNum, txNum uint64) commonerrors.TxValidationError {
-	return p.checkCCEPIfCondition(cc, blockNum, txNum, p.ccEPChecked)
-}
-
-func (p *policyChecker) checkCCEPIfNoEPChecked(cc string, blockNum, txNum uint64) commonerrors.TxValidationError {
-	return p.checkCCEPIfCondition(cc, blockNum, txNum, p.someEPChecked)
-}
-
-func (p *policyChecker) checkSBAndCCEP(cc, coll, key string, blockNum, txNum uint64) commonerrors.TxValidationError {
-	// see if there is a key-level validation parameter for this key
-	vp, err := p.vpmgr.GetValidationParameterForKey(cc, coll, key, blockNum, txNum)
-	if err != nil {
-		// error handling for GetValidationParameterForKey follows this rationale:
-		switch err := errors.Cause(err).(type) {
-		// 1) if there is a conflict because validation params have been updated
-		//    by another transaction in this block, we will get ValidationParameterUpdatedError.
-		//    This should lead to invalidating the transaction by calling policyErr
-		case *ValidationParameterUpdatedError:
-			return policyErr(err)
-		// 2) if the ledger returns "determinstic" errors, that is, errors that
-		//    every peer in the channel will also return (such as errors linked to 用例是什么？
-		//    an attempt to retrieve metadata from a non-defined collection) should be
-		//    logged and ignored. The ledger will take the most appropriate action
-		//    when performing its side of the validation.
-		case *ledger.CollConfigNotDefinedError, *ledger.InvalidCollNameError:
-			logger.Warningf(errors.WithMessage(err, "skipping key-level validation").Error())
-			err = nil
-		// 3) any other type of error should return an execution failure which will
-		//    lead to halting the processing on this channel. Note that any non-categorized
-		//    deterministic error would be caught by the default and would lead to
-		//    a processing halt. This would certainly be a bug, but - in the absence of a
-		//    single, well-defined deterministic error returned by the ledger, it is
-		//    best to err on the side of caution and rather halt processing (because a
-		//    deterministic error is treated like an I/O one) rather than risking a fork
-		//    (in case an I/O error is treated as a deterministic one).
-		default:
-			return &commonerrors.VSCCExecutionFailureError{
-				Err: err,
-			}
-		}
-	}
-
-	// if no key-level validation parameter has been specified, the regular cc endorsement policy needs to hold
-	if len(vp) == 0 {
-		return p.checkCCEPIfNotChecked(cc, blockNum, txNum)
-	}
-
-	// validate against key-level vp
-	err = p.policySupport.Evaluate(vp, p.signatureSet)
-	if err != nil {
-		return policyErr(errors.Wrapf(err, "validation of key %s (coll'%s':ns'%s') in tx %d:%d failed", key, coll, cc, blockNum, txNum))
-	}
-
-	p.someEPChecked = true
-
-	return nil
-=======
 type RWSetPolicyEvaluator interface {
 	Evaluate(blockNum, txNum uint64, NsRwSets []*rwsetutil.NsRwSet, ns string, sd []*common.SignedData) commonerrors.TxValidationError
->>>>>>> b2b25343
 }
 
 /**********************************************************************************************************/
@@ -115,17 +40,10 @@
 }
 
 // KeyLevelValidator implements per-key level ep validation
-<<<<<<< HEAD
 type KeyLevelValidator struct {// 是针对channel的单例 ？
-	vpmgr         KeyLevelValidationParameterManager
-	policySupport validation.PolicyEvaluator
-	blockDep      blockDependency
-=======
-type KeyLevelValidator struct {
 	vpmgr    KeyLevelValidationParameterManager
 	blockDep blockDependency
 	pef      RWSetPolicyEvaluatorFactory
->>>>>>> b2b25343
 }
 
 func NewKeyLevelValidator(policySupport validation.PolicyEvaluator, vpmgr KeyLevelValidationParameterManager) *KeyLevelValidator {
